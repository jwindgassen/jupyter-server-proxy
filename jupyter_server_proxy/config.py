"""
Traitlets based configuration for jupyter_server_proxy
"""
<<<<<<< HEAD
from notebook.utils import url_path_join as ujoin
from traitlets import Dict, List, Union, default, observe
=======
from jupyter_server.utils import url_path_join as ujoin
from traitlets import Dict, List, Union, default
>>>>>>> ea013fa0
from traitlets.config import Configurable
from warnings import warn
from .handlers import SuperviseAndProxyHandler, AddSlashHandler
import pkg_resources
from collections import namedtuple
from .utils import call_with_asked_args

try:
    # Traitlets >= 4.3.3
    from traitlets import Callable
except ImportError:
    from .utils import Callable

def _make_serverproxy_handler(name, command, environment, timeout, absolute_url, port, mappath):
    """
    Create a SuperviseAndProxyHandler subclass with given parameters
    """
    # FIXME: Set 'name' properly
    class _Proxy(SuperviseAndProxyHandler):
        def __init__(self, *args, **kwargs):
            super().__init__(*args, **kwargs)
            self.name = name
            self.proxy_base = name
            self.absolute_url = absolute_url
            self.requested_port = port
            self.mappath = mappath

        @property
        def process_args(self):
            return {
                'port': self.port,
                'base_url': self.base_url,
            }

        def _render_template(self, value):
            args = self.process_args
            if type(value) is str:
                return value.format(**args)
            elif type(value) is list:
                return [self._render_template(v) for v in value]
            elif type(value) is dict:
                return {
                    self._render_template(k): self._render_template(v)
                    for k, v in value.items()
                }
            else:
                raise ValueError('Value of unrecognized type {}'.format(type(value)))

        def get_cmd(self):
            if callable(command):
                return self._render_template(call_with_asked_args(command, self.process_args))
            else:
                return self._render_template(command)

        def get_env(self):
            if callable(environment):
                return self._render_template(call_with_asked_args(environment, self.process_args))
            else:
                return self._render_template(environment)

        def get_timeout(self):
            return timeout

    return _Proxy


def get_entrypoint_server_processes():
    sps = []
    for entry_point in pkg_resources.iter_entry_points('jupyter_serverproxy_servers'):
        sps.append(
            make_server_process(entry_point.name, entry_point.load()())
        )
    return sps

def make_handlers(base_url, server_processes):
    """
    Get tornado handlers for registered server_processes
    """
    handlers = []
    for sp in server_processes:
        handler = _make_serverproxy_handler(
            sp.name,
            sp.command,
            sp.environment,
            sp.timeout,
            sp.absolute_url,
            sp.port,
            sp.mappath,
        )
        handlers.append((
            ujoin(base_url, sp.name, r'(.*)'), handler, dict(state={}),
        ))
        handlers.append((
            ujoin(base_url, sp.name), AddSlashHandler
        ))
    return handlers

LauncherEntry = namedtuple('LauncherEntry', ['enabled', 'icon_path', 'title'])
ServerProcess = namedtuple('ServerProcess', [
    'name', 'command', 'environment', 'timeout', 'absolute_url', 'port', 'mappath', 'launcher_entry', 'new_browser_tab'])

def make_server_process(name, server_process_config):
    le = server_process_config.get('launcher_entry', {})
    return ServerProcess(
        name=name,
        command=server_process_config['command'],
        environment=server_process_config.get('environment', {}),
        timeout=server_process_config.get('timeout', 5),
        absolute_url=server_process_config.get('absolute_url', False),
        port=server_process_config.get('port', 0),
        mappath=server_process_config.get('mappath', {}),
        launcher_entry=LauncherEntry(
            enabled=le.get('enabled', True),
            icon_path=le.get('icon_path'),
            title=le.get('title', name)
        ),
        new_browser_tab=server_process_config.get('new_browser_tab', True)
    )

class ServerProxy(Configurable):
    servers = Dict(
        {},
        help="""
        Dictionary of processes to supervise & proxy.

        Key should be the name of the process. This is also used by default as
        the URL prefix, and all requests matching this prefix are routed to this process.

        Value should be a dictionary with the following keys:
          command
            A list of strings that should be the full command to be executed.
            The optional template arguments {{port}} and {{base_url}} will be substituted with the
            port the process should listen on and the base-url of the notebook.

            Could also be a callable. It should return a list.

          environment
            A dictionary of environment variable mappings. {{port}} and {{base_url}} will be
            substituted as for command.

            Could also be a callable. It should return a dictionary.

          timeout
            Timeout in seconds for the process to become ready, default 5s.

          absolute_url
            Proxy requests default to being rewritten to '/'. If this is True,
            the absolute URL will be sent to the backend instead.

          port
            Set the port that the service will listen on. The default is to automatically select an unused port.

          mappath
            Map request paths to proxied paths.
            Either a dictionary of request paths to proxied paths,
            or a callable that takes parameter ``path`` and returns the proxied path.

          launcher_entry
            A dictionary of various options for entries in classic notebook / jupyterlab launchers.

            Keys recognized are:

            enabled
              Set to True (default) to make an entry in the launchers. Set to False to have no
              explicit entry.

            icon_path
              Full path to an svg icon that could be used with a launcher. Currently only used by the
              JupyterLab launcher

            title
              Title to be used for the launcher entry. Defaults to the name of the server if missing.

          new_browser_tab
            Set to True (default) to make the proxied server interface opened as a new browser tab. Set to False
            to have it open a new JupyterLab tab. This has no effect in classic notebook.
        """,
        config=True
    )

    host_allowlist = Union(
        trait_types=[List(), Callable()],
        help="""
        List of allowed hosts.
        Can also be a function that decides whether a host can be proxied.

        If implemented as a function, this should return True if a host should
        be proxied and False if it should not.  Such a function could verify
        that the host matches a particular regular expression pattern or falls
        into a specific subnet.  It should probably not be a slow check against
        some external service.  Here is an example that could be placed in a
        site-wide Jupyter notebook config:

            def host_allowlist(handler, host):
                handler.log.info("Request to proxy to host " + host)
                return host.startswith("10.")
            c.ServerProxy.host_allowlist = host_allowlist

        Defaults to a list of ["localhost", "127.0.0.1"].
        """,
        config=True
    )

    @default("host_allowlist")
    def _host_allowlist_default(self):
        return ["localhost", "127.0.0.1"]

    host_whitelist = Union(
        trait_types=[List(), Callable()],
        help="Deprecated, use host_allowlist",
        config=True)

    @observe("host_whitelist")
    def _host_whitelist_deprecated(self, change):
        old_attr = change.name
        if self.host_allowlist != change.new:
            # only warn if different
            # protects backward-compatible config from warnings
            # if they set the same value under both names
            # Configurable doesn't have a log
            # https://github.com/ipython/traitlets/blob/5.0.5/traitlets/config/configurable.py#L181
            warn(
                "{cls}.{old} is deprecated in jupyter-server-proxy {version}, use {cls}.{new} instead".format(
                    cls=self.__class__.__name__,
                    old=old_attr,
                    new="host_allowlist",
                    version="3.0.0",
                )
            )
            self.host_allowlist = change.new<|MERGE_RESOLUTION|>--- conflicted
+++ resolved
@@ -1,13 +1,8 @@
 """
 Traitlets based configuration for jupyter_server_proxy
 """
-<<<<<<< HEAD
-from notebook.utils import url_path_join as ujoin
+from jupyter_server.utils import url_path_join as ujoin
 from traitlets import Dict, List, Union, default, observe
-=======
-from jupyter_server.utils import url_path_join as ujoin
-from traitlets import Dict, List, Union, default
->>>>>>> ea013fa0
 from traitlets.config import Configurable
 from warnings import warn
 from .handlers import SuperviseAndProxyHandler, AddSlashHandler
